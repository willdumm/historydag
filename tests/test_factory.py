--- conflicted
+++ resolved
@@ -792,11 +792,7 @@
         assert dag.weight_range_annotate(**kwargs) == (
             dag.optimal_weight_annotate(**kwargs, optimal_func=min),
             dag.optimal_weight_annotate(**kwargs, optimal_func=max),
-<<<<<<< HEAD
-        )
-=======
-        )
-
+        )
 
 def test_sum_all_pair_rf_distance():
     dag = dags[-1]
@@ -822,5 +818,4 @@
     idag = dag1 & dag2
 
     assert len(idag | dag1) == len(dag1)
-    assert len(idag | dag2) == len(dag2)
->>>>>>> 848dbdfa
+    assert len(idag | dag2) == len(dag2)