--- conflicted
+++ resolved
@@ -124,11 +124,7 @@
     #         tree.children[0].delete(prevent_nondicotomic=False)
     # remove unifurcations
     while True:
-<<<<<<< HEAD
         to_delete = [node for node in tree.iter_descendants() if len(node.children) == 1]
-=======
-        to_delete = [node for node in tree.traverse() if len(node.children) == 1 and not node.is_root()]
->>>>>>> 8e1f27e1
         if len(to_delete) == 0:
             break
         for node in to_delete:
@@ -496,6 +492,7 @@
                 fasta_records[-1][-1] += line.strip()
     return dict(fasta_records)
 
+
 def collapse_by_mutseq(tree):
     to_collapse = []
     for node in tree.iter_descendants():
@@ -599,7 +596,6 @@
         for path in pathlist:
             path.replace(treepath / path.name)
 
-<<<<<<< HEAD
 def reroot(new_root):
     """ Edits the tree that the given node, new_root, is a part of so that it becomes the root.
     Returns pointer to the new root. Also, removes any unifurcations caused by edits.
@@ -625,33 +621,6 @@
 
     return curr_child
 
-
-
-def collapse_by_mutseq(tree):
-    to_collapse = []
-    for node in tree.iter_descendants():
-        if node.mutseq == node.up.mutseq:
-            to_collapse.append(node)
-    for node in to_collapse:
-        node.delete(prevent_nondicotomic=False)
-    return tree
-
-class TreeComparer:
-    def __init__(self, tree):
-        tree = collapse_by_mutseq(tree.copy())
-        for node in tree.traverse(strategy='postorder'):
-            seqlist = [val[0] + str(key) + val[1] for key, val in node.mutseq.items()]
-            node.name = ':'.join(sorted(seqlist))
-            node.children.sort(key=lambda n: n.name)
-        self.tree = tree.write(format=8, format_root_node=True)
-
-    def __eq__(self, other):
-        return self.tree == other.tree
-
-    def __hash__(self):
-        return hash(self.tree)
-=======
->>>>>>> 8e1f27e1
 
 def count_unique(trees):
     """Count the number of unique trees represented by MAT protobufs passed to this function"""
